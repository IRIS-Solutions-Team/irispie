--- conflicted
+++ resolved
@@ -29,12 +29,6 @@
           cd $GITHUB_WORKSPACE/irispie-package
           pytest ./tests/series -ra > ./tests/report.txt
 
-<<<<<<< HEAD
-      - run: |
-          cd $GITHUB_WORKSPACE/irispie-package
-          BUMP_TYPE=$(cat .bump_type)
-          python -m scripts.bump_version --bump_type=$BUMP_TYPE
-=======
       - name: Bump version
         if: ${{ success() }}
         run: |
@@ -46,7 +40,6 @@
           python ./irispie-package/scripts/bump_version.py \
             --bump_type=$BUMP_TYPE \
             --source_path=./irispie-package/pyproject.toml
->>>>>>> 349da2f9
 
       - name: When passed
         if: ${{ success() }}
